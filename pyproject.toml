[build-system]
requires = ["setuptools>=56", "setuptools_scm[toml]>=3.4.1"]
build-backend = "setuptools.build_meta"

[tool.black]
skip-string-normalization = true

<<<<<<< HEAD
[tool.setuptools_scm]

[tool.pytest-enabler.black]
addopts = "--black"

# disabled for pytest-dev/pytest#8332 (see #19)
# [tool.pytest-enabler.mypy]
# addopts = "--mypy"

[tool.pytest-enabler.cov]
addopts = "--cov"

[tool.pytest-enabler.ruff]
addopts = "--ruff"
=======
[tool.setuptools_scm]
>>>>>>> 23ed6b15
<|MERGE_RESOLUTION|>--- conflicted
+++ resolved
@@ -5,21 +5,7 @@
 [tool.black]
 skip-string-normalization = true
 
-<<<<<<< HEAD
 [tool.setuptools_scm]
 
-[tool.pytest-enabler.black]
-addopts = "--black"
-
 # disabled for pytest-dev/pytest#8332 (see #19)
-# [tool.pytest-enabler.mypy]
-# addopts = "--mypy"
-
-[tool.pytest-enabler.cov]
-addopts = "--cov"
-
-[tool.pytest-enabler.ruff]
-addopts = "--ruff"
-=======
-[tool.setuptools_scm]
->>>>>>> 23ed6b15
+[tool.pytest-enabler.mypy]
