<<<<<<< HEAD
[aliases]
release = sdist upload build_sphinx upload_docs
test = pytest
=======
[aliases]
release = sdist build_sphinx upload upload_docs
test = pytest
>>>>>>> 27d10d09
<|MERGE_RESOLUTION|>--- conflicted
+++ resolved
@@ -1,9 +1,3 @@
-<<<<<<< HEAD
-[aliases]
-release = sdist upload build_sphinx upload_docs
-test = pytest
-=======
 [aliases]
 release = sdist build_sphinx upload upload_docs
-test = pytest
->>>>>>> 27d10d09
+test = pytest