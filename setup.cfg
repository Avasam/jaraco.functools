[metadata]
license_file = LICENSE
name = jaraco.functools
author = Jason R. Coombs
author_email = jaraco@jaraco.com
description = Functools like those found in stdlib
long_description = file:README.rst
url = https://github.com/jaraco/jaraco.functools
classifiers =
	Development Status :: 5 - Production/Stable
	Intended Audience :: Developers
	License :: OSI Approved :: MIT License
	Programming Language :: Python :: 3
	Programming Language :: Python :: 3 :: Only

[options]
packages = find:
include_package_data = true
python_requires = >=3.6
install_requires =
<<<<<<< HEAD
	more_itertools
setup_requires = setuptools_scm >= 1.15.0
=======
setup_requires = setuptools_scm[toml] >= 3.4.1
>>>>>>> 2c2fee09

[options.extras_require]
testing =
	# upstream
	pytest >= 3.5, !=3.7.3
	pytest-checkdocs >= 1.2.3
	pytest-flake8
	pytest-black >= 0.3.7
	pytest-cov

	# local
	six
	backports.unittest_mock
	jaraco.classes

docs =
	# upstream
	sphinx
	jaraco.packaging >= 3.2
	rst.linker >= 1.9

	# local

[options.entry_points]<|MERGE_RESOLUTION|>--- conflicted
+++ resolved
@@ -18,12 +18,8 @@
 include_package_data = true
 python_requires = >=3.6
 install_requires =
-<<<<<<< HEAD
 	more_itertools
-setup_requires = setuptools_scm >= 1.15.0
-=======
 setup_requires = setuptools_scm[toml] >= 3.4.1
->>>>>>> 2c2fee09
 
 [options.extras_require]
 testing =
