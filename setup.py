#!/usr/bin/env python

# Project skeleton maintained at https://github.com/jaraco/skeleton

import io

import setuptools

with io.open('README.rst', encoding='utf-8') as readme:
	long_description = readme.read()

name = 'jaraco.functools'
description = ''

params = dict(
	name=name,
	use_scm_version=True,
	author="Jason R. Coombs",
	author_email="jaraco@jaraco.com",
	description=description or name,
	long_description=long_description,
	url="https://github.com/jaraco/" + name,
	packages=setuptools.find_packages(),
	include_package_data=True,
	namespace_packages=name.split('.')[:-1],
	python_requires='>=2.7',
	install_requires=[
		'more_itertools',
	],
	extras_require={
<<<<<<< HEAD
		':python_version=="2.7"': [
			'backports.functools_lru_cache>=1.0.3',
=======
		'testing': [
			'pytest>=2.8',
			'pytest-sugar',
		],
		'docs': [
			'sphinx',
			'jaraco.packaging>=3.2',
			'rst.linker>=1.9',
>>>>>>> 243e44fd
		],
	},
	setup_requires=[
		'setuptools_scm>=1.15.0',
	],
	classifiers=[
		"Development Status :: 5 - Production/Stable",
		"Intended Audience :: Developers",
		"License :: OSI Approved :: MIT License",
		"Programming Language :: Python :: 2.7",
		"Programming Language :: Python :: 3",
	],
	entry_points={
	},
)
if __name__ == '__main__':
	setuptools.setup(**params)<|MERGE_RESOLUTION|>--- conflicted
+++ resolved
@@ -28,19 +28,20 @@
 		'more_itertools',
 	],
 	extras_require={
-<<<<<<< HEAD
-		':python_version=="2.7"': [
-			'backports.functools_lru_cache>=1.0.3',
-=======
 		'testing': [
 			'pytest>=2.8',
 			'pytest-sugar',
+			'six',
+			'backports.unittest_mock',
+			'jaraco.classes',
 		],
 		'docs': [
 			'sphinx',
 			'jaraco.packaging>=3.2',
 			'rst.linker>=1.9',
->>>>>>> 243e44fd
+		],
+		':python_version=="2.7"': [
+			'backports.functools_lru_cache>=1.0.3',
 		],
 	},
 	setup_requires=[
