--- conflicted
+++ resolved
@@ -41,15 +41,12 @@
 			'pytest>=2.8',
 			'pytest-sugar>=0.9.1',
 			'collective.checkdocs',
-<<<<<<< HEAD
+			'pytest-flake8',
+
+			# local
 			'six',
 			'backports.unittest_mock',
 			'jaraco.classes',
-=======
-			'pytest-flake8',
-
-			# local
->>>>>>> 40da2c65
 		],
 		'docs': [
 			# upstream
