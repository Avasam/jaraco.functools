--- conflicted
+++ resolved
@@ -11,7 +11,7 @@
 
 name = 'jaraco.functools'
 description = ''
-nspkg_technique = 'native'
+nspkg_technique = 'managed'
 """
 Does this package use "native" namespace packages or
 pkg_resources "managed" namespace packages?
@@ -39,13 +39,10 @@
 		'testing': [
 			'pytest>=2.8',
 			'pytest-sugar',
-<<<<<<< HEAD
+			'collective.checkdocs',
 			'six',
 			'backports.unittest_mock',
 			'jaraco.classes',
-=======
-			'collective.checkdocs',
->>>>>>> b4b4c111
 		],
 		'docs': [
 			'sphinx',
